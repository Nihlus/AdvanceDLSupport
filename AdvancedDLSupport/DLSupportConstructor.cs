--- conflicted
+++ resolved
@@ -79,16 +79,9 @@
                 // Let's create a new type!
                 var typeBuilder = moduleBuilder.DefineType
                 (
-<<<<<<< HEAD
                     MethodAttributes.RTSpecialName | MethodAttributes.HideBySig | MethodAttributes.Public,
                     CallingConventions.Standard,
                     new Type[] { typeof(object), typeof(System.IntPtr) }
-=======
-                    typeName,
-                    TypeAttributes.AutoClass | TypeAttributes.Class | TypeAttributes.Public | TypeAttributes.Sealed,
-                    typeof(DLSupport),
-                    new[] { interfaceType }
->>>>>>> 473d59ce
                 );
 
                 // Now the constructor
