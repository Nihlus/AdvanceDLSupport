﻿using System;
using System.IO;
using System.Reflection;
using System.Runtime.InteropServices;
using static AdvancedDLSupport.SymbolFlags;

namespace AdvancedDLSupport
{
    /// <summary>
    /// Loads libraries on BSD-based platform.
    /// </summary>
    internal class BSDPlatformLoader : PlatformLoaderBase
    {
        /// <summary>
        /// Load the given library with the given flags.
        /// </summary>
        /// <param name="path">The path to the library.</param>
        /// <param name="flags">The loading flags to use.</param>
        /// <returns>A handle to the library. This value carries no intrinsic meaning.</returns>
        /// <exception cref="LibraryLoadingException">Thrown if the library could not be loaded.</exception>
        public IntPtr LoadLibrary(string path, SymbolFlags flags)
        {
            // TODO: Refactor this code and implement path scanning resolver.
            var libraryHandle = dl.open(path, flags, true);
            if (libraryHandle != IntPtr.Zero)
            {
                return libraryHandle;
            }

            var errorPtr = dl.error(true);
<<<<<<< HEAD
=======
            if (errorPtr != IntPtr.Zero)
            {
                throw new LibraryLoadingException(string.Format("Library could not be loaded: {0}", Marshal.PtrToStringAnsi(errorPtr)));
            }

            libraryHandle = dl.open
            (
                Path.Combine
                (
                    Path.GetDirectoryName(Assembly.GetExecutingAssembly().Location),
                    path
                ),
                flags,
                true
            );
            if (libraryHandle != IntPtr.Zero)
            {
                return libraryHandle;
            }

            errorPtr = dl.error(true);
>>>>>>> 2ca034a3
            if (errorPtr == IntPtr.Zero)
            {
                throw new LibraryLoadingException("Library could not be loaded, and error information from dl library could not be found.");
            }

            throw new LibraryLoadingException(string.Format("Library could not be loaded: {0}", Marshal.PtrToStringAnsi(errorPtr)));
        }

        /// <inheritdoc />
        protected override IntPtr LoadLibraryInternal(string path) => LoadLibrary(path, RTLD_DEFAULT);

        /// <inheritdoc />
        public override IntPtr LoadSymbol(IntPtr library, string symbolName)
        {
            var symbolHandle = dl.sym(library, symbolName, true);
            if (symbolHandle != IntPtr.Zero)
            {
                return symbolHandle;
            }

            var errorPtr = dl.error(true);
            if (errorPtr == IntPtr.Zero)
            {
                throw new SymbolLoadingException("Symbol could not be loaded, and error information from dl could not be found.");
            }

            var msg = Marshal.PtrToStringAnsi(errorPtr);
            throw new SymbolLoadingException(string.Format("Symbol could not be loaded: {0}", msg));
        }

        /// <inheritdoc />
        public override bool CloseLibrary(IntPtr library)
        {
            return dl.close(library, true) <= 0;
        }
    }
}<|MERGE_RESOLUTION|>--- conflicted
+++ resolved
@@ -28,30 +28,6 @@
             }
 
             var errorPtr = dl.error(true);
-<<<<<<< HEAD
-=======
-            if (errorPtr != IntPtr.Zero)
-            {
-                throw new LibraryLoadingException(string.Format("Library could not be loaded: {0}", Marshal.PtrToStringAnsi(errorPtr)));
-            }
-
-            libraryHandle = dl.open
-            (
-                Path.Combine
-                (
-                    Path.GetDirectoryName(Assembly.GetExecutingAssembly().Location),
-                    path
-                ),
-                flags,
-                true
-            );
-            if (libraryHandle != IntPtr.Zero)
-            {
-                return libraryHandle;
-            }
-
-            errorPtr = dl.error(true);
->>>>>>> 2ca034a3
             if (errorPtr == IntPtr.Zero)
             {
                 throw new LibraryLoadingException("Library could not be loaded, and error information from dl library could not be found.");
